use ustr::ustr;

use crate::{
    ast::token::{Token, TokenKind},
    diagnostics::{Diagnostic, Label},
    span::{Source, SourceId, Span},
};

pub fn tokenize(source: &Source) -> Result<Vec<Token>, Diagnostic> {
    Lexer::new(source).scan()
}

struct Lexer<'s> {
    source_id: SourceId,
    source_contents: &'s str,
    source_bytes: &'s [u8],
    pos: u32,
}

impl<'s> Lexer<'s> {
    fn new(source: &'s Source) -> Self {
        Self {
            source_id: source.id(),
            source_contents: source.contents(),
            source_bytes: source.contents().as_bytes(),
            pos: 0,
        }
    }

    fn scan(mut self) -> TokenizeResult<Vec<Token>> {
        let mut tokens = vec![];

        while let Some(token) = self.eat_token()? {
            tokens.push(token);
        }

        Ok(tokens)
    }

    fn eat_token(&mut self) -> TokenizeResult<Option<Token>> {
        let start = self.pos;

        match self.bump() {
            Some(ch) => {
                let kind = match ch {
                    ch if ch.is_ascii_alphabetic() || ch == '_' => self.ident(start),
                    ch if ch.is_ascii_digit() => self.numeric(start),
                    ch if ch.is_ascii_whitespace() => return self.eat_token(),
                    DQUOTE => self.eat_str(start + 1)?,
                    '#' => TokenKind::Hash,
                    '(' => TokenKind::OpenParen,
                    ')' => TokenKind::CloseParen,
                    '[' => TokenKind::OpenBracket,
                    ']' => TokenKind::CloseBracket,
                    '{' => TokenKind::OpenCurly,
                    '}' => TokenKind::CloseCurly,
                    ',' => TokenKind::Comma,
                    '.' => TokenKind::Dot,
                    ':' => TokenKind::Colon,
                    '@' => TokenKind::At,
                    '=' => {
                        if self.eat('=') {
                            TokenKind::EqEq
                        } else {
                            TokenKind::Eq
                        }
                    }
                    '!' => {
                        if self.eat('=') {
                            TokenKind::BangEq
                        } else {
                            TokenKind::Bang
                        }
                    }
                    '*' => TokenKind::Star,
                    '/' => {
                        if self.eat('/') {
                            self.eat_comment();
                            return self.eat_token();
                        }

                        TokenKind::FwSlash
                    }
                    '%' => TokenKind::Percent,
                    '+' => TokenKind::Plus,
                    '-' => {
                        if self.eat('>') {
                            TokenKind::Arrow
                        } else {
                            TokenKind::Minus
                        }
                    }
                    '<' => {
                        if self.eat('<') {
                            TokenKind::LtLt
                        } else if self.eat('=') {
                            TokenKind::LtEq
                        } else {
                            TokenKind::Lt
                        }
                    }
                    '>' => {
                        if self.eat('>') {
                            TokenKind::GtGt
                        } else if self.eat('=') {
                            TokenKind::GtEq
                        } else {
                            TokenKind::Gt
                        }
                    }
                    '&' => {
                        if self.eat('&') {
                            TokenKind::AmpAmp
                        } else {
                            TokenKind::Amp
                        }
                    }
                    '|' => {
                        if self.eat('|') {
                            TokenKind::PipePipe
                        } else {
                            TokenKind::Pipe
                        }
                    }
                    '^' => TokenKind::Caret,
                    ch => {
                        let span = self.create_span(start);
                        return Err(Diagnostic::error("parse::invalid_char")
                            .with_message(format!("invalid character {ch}"))
                            .with_label(Label::primary(span)));
                    }
                };

                Ok(Some(Token { kind, span: self.create_span(start) }))
            }
            None => Ok(None),
        }
    }

    fn ident(&mut self, start: u32) -> TokenKind {
        while let Some(ch) = self.peek() {
            if ch.is_ascii_alphanumeric() || ch == '_' {
                self.next();
            } else {
                return match self.range(start) {
                    "_" => TokenKind::Underscore,
                    "return" => TokenKind::Return,
                    "fn" => TokenKind::Fn,
                    "let" => TokenKind::Let,
                    "extern" => TokenKind::Extern,
                    "if" => TokenKind::If,
                    "else" => TokenKind::Else,
                    "true" => TokenKind::True,
                    "false" => TokenKind::False,
                    "as" => TokenKind::As,
                    "import" => TokenKind::Import,
                    str => TokenKind::Ident(ustr(str)),
                };
            }
        }

        unreachable!()
    }

    fn numeric(&mut self, start: u32) -> TokenKind {
        while let Some(ch) = self.peek() {
            if ch.is_ascii_digit() {
                self.next();
            } else if ch == '_' && self.peek_offset(1).map_or(false, |c| c.is_ascii_digit()) {
                self.next();
                self.next();
            } else {
                return TokenKind::Int(
                    self.range(start).replace('_', "").parse().expect("to be a valid integer"),
                );
            }
        }

        unreachable!()
    }

    fn eat_str(&mut self, start: u32) -> TokenizeResult<TokenKind> {
        loop {
            match self.bump() {
                Some('"') => {
                    let str = self.range(start);
                    // Removes the ending double-quote
                    let str = &str[..str.len() - 1];

<<<<<<< HEAD
                    let stripped = unescaper::unescape(str).map_err(|err| match err {
                        unescaper::Error::IncompleteStr(pos) => {
                            Diagnostic::error("parse::escape_incomplete_str")
                                .with_message("incomplete string in escape sequence")
                                .with_label(Label::primary(Span::uniform(
                                    self.source_id,
                                    start + pos as u32,
                                )))
                        }
                        unescaper::Error::InvalidChar { char, pos } => {
                            Diagnostic::error("parse::escape_invalid_char")
                                .with_message(format!(
                                    "invalid character {char} in escape sequence"
                                ))
                                .with_label(Label::primary(Span::uniform(
                                    self.source_id,
                                    start + pos as u32,
                                )))
                        }
                        unescaper::Error::ParseIntError { pos, .. } => {
                            Diagnostic::error("parse::escape_invalid_int")
                                .with_message("invalid integer in escape sequence")
                                .with_label(Label::primary(Span::uniform(
                                    self.source_id,
                                    start + pos as u32,
                                )))
                        }
                    })?;
                    return Ok(TokenKind::Str(ustr(&stripped)));
=======
                    // TODO: unescaping
                    // let stripped_str = unescaper::unescape(str).map_err(|err| match err {
                    //     unescaper::Error::IncompleteStr(pos) => TokenizeError::EscapeIncompleteStr(
                    //         Span::uniform(self.source_id, start + pos as u32),
                    //     ),
                    //     unescaper::Error::InvalidChar { char, pos } => {
                    //         TokenizeError::EscapeInvalidChar(
                    //             char,
                    //             Span::uniform(self.source_id, start + pos as u32),
                    //         )
                    //     }
                    //     unescaper::Error::ParseIntError { pos, .. } => {
                    //         TokenizeError::EscapeParseIntError(Span::uniform(
                    //             self.source_id,
                    //             start + pos as u32,
                    //         ))
                    //     }
                    // })?;

                    return Ok(TokenKind::Str(ustr(str)));
>>>>>>> bffb17bd
                }
                Some(_) => (),
                None => break,
            }
        }

        unreachable!()
    }

    fn eat_comment(&mut self) {
        while let Some(ch) = self.peek() {
            if ch == '\n' {
                return;
            }

            self.next();
        }
    }

    #[inline]
    fn next(&mut self) {
        self.pos += 1;
    }

    fn range(&self, start: u32) -> &str {
        let start = start as usize;
        let end = start + (self.pos as usize - start);
        &self.source_contents[start..end]
    }

    fn peek(&self) -> Option<char> {
        self.source_bytes.get(self.pos as usize).map(|c| *c as char)
    }

    fn eat(&mut self, ch: char) -> bool {
        if self.peek() == Some(ch) {
            self.bump();
            true
        } else {
            false
        }
    }

    fn peek_offset(&self, offset: usize) -> Option<char> {
        self.source_bytes.get(self.pos as usize + offset).map(|c| *c as char)
    }

    fn bump(&mut self) -> Option<char> {
        let ch = self.peek();
        self.next();
        ch
    }

    fn create_span(&self, start: u32) -> Span {
        Span::new(self.source_id, start, self.pos)
    }
}

<<<<<<< HEAD
type TokenizeResult<T> = Result<T, Diagnostic>;
=======
type TokenizeResult<T> = Result<T, TokenizeError>;

#[derive(Debug)]
enum TokenizeError {
    InvalidChar(char, Span),
}

impl From<TokenizeError> for Diagnostic {
    fn from(err: TokenizeError) -> Self {
        match err {
            TokenizeError::InvalidChar(ch, span) => Self::error("parse::invalid_char")
                .with_message(format!("invalid character {ch}"))
                .with_label(Label::primary(span)),
        }
    }
}
>>>>>>> bffb17bd

const DQUOTE: char = '"';<|MERGE_RESOLUTION|>--- conflicted
+++ resolved
@@ -6,7 +6,7 @@
     span::{Source, SourceId, Span},
 };
 
-pub fn tokenize(source: &Source) -> Result<Vec<Token>, Diagnostic> {
+pub fn tokenize(source: &Source) -> TokenizeResult<Vec<Token>> {
     Lexer::new(source).scan()
 }
 
@@ -187,37 +187,6 @@
                     // Removes the ending double-quote
                     let str = &str[..str.len() - 1];
 
-<<<<<<< HEAD
-                    let stripped = unescaper::unescape(str).map_err(|err| match err {
-                        unescaper::Error::IncompleteStr(pos) => {
-                            Diagnostic::error("parse::escape_incomplete_str")
-                                .with_message("incomplete string in escape sequence")
-                                .with_label(Label::primary(Span::uniform(
-                                    self.source_id,
-                                    start + pos as u32,
-                                )))
-                        }
-                        unescaper::Error::InvalidChar { char, pos } => {
-                            Diagnostic::error("parse::escape_invalid_char")
-                                .with_message(format!(
-                                    "invalid character {char} in escape sequence"
-                                ))
-                                .with_label(Label::primary(Span::uniform(
-                                    self.source_id,
-                                    start + pos as u32,
-                                )))
-                        }
-                        unescaper::Error::ParseIntError { pos, .. } => {
-                            Diagnostic::error("parse::escape_invalid_int")
-                                .with_message("invalid integer in escape sequence")
-                                .with_label(Label::primary(Span::uniform(
-                                    self.source_id,
-                                    start + pos as u32,
-                                )))
-                        }
-                    })?;
-                    return Ok(TokenKind::Str(ustr(&stripped)));
-=======
                     // TODO: unescaping
                     // let stripped_str = unescaper::unescape(str).map_err(|err| match err {
                     //     unescaper::Error::IncompleteStr(pos) => TokenizeError::EscapeIncompleteStr(
@@ -238,7 +207,6 @@
                     // })?;
 
                     return Ok(TokenKind::Str(ustr(str)));
->>>>>>> bffb17bd
                 }
                 Some(_) => (),
                 None => break,
@@ -297,25 +265,6 @@
     }
 }
 
-<<<<<<< HEAD
 type TokenizeResult<T> = Result<T, Diagnostic>;
-=======
-type TokenizeResult<T> = Result<T, TokenizeError>;
-
-#[derive(Debug)]
-enum TokenizeError {
-    InvalidChar(char, Span),
-}
-
-impl From<TokenizeError> for Diagnostic {
-    fn from(err: TokenizeError) -> Self {
-        match err {
-            TokenizeError::InvalidChar(ch, span) => Self::error("parse::invalid_char")
-                .with_message(format!("invalid character {ch}"))
-                .with_label(Label::primary(span)),
-        }
-    }
-}
->>>>>>> bffb17bd
 
 const DQUOTE: char = '"';